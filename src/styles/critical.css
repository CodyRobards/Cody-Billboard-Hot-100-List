--- conflicted
+++ resolved
@@ -221,15 +221,9 @@
   list-style: none;
   margin: 0;
   padding: 0;
-<<<<<<< HEAD
-  display: grid;
-  grid-template-columns: repeat(3, minmax(0, 1fr));
-  gap: 0.35rem 0.5rem;
-=======
   display: flex;
   flex-direction: column;
   gap: 0.35rem;
->>>>>>> 3765babc
 }
 
 .site-nav__year-item {
